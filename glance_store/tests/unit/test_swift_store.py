# Copyright 2011 OpenStack Foundation
# All Rights Reserved.
#
#    Licensed under the Apache License, Version 2.0 (the "License"); you may
#    not use this file except in compliance with the License. You may obtain
#    a copy of the License at
#
#         http://www.apache.org/licenses/LICENSE-2.0
#
#    Unless required by applicable law or agreed to in writing, software
#    distributed under the License is distributed on an "AS IS" BASIS, WITHOUT
#    WARRANTIES OR CONDITIONS OF ANY KIND, either express or implied. See the
#    License for the specific language governing permissions and limitations
#    under the License.

"""Tests the Swift backend store"""

import copy
import fixtures
import hashlib
import mock
import tempfile
import uuid

from oslo_config import cfg
from oslo_utils import encodeutils
from oslo_utils import units
from oslotest import moxstubout
import requests_mock
import six
from six import moves
from six.moves import http_client
# NOTE(jokke): simplified transition to py3, behaves like py2 xrange
from six.moves import range
import swiftclient

from glance_store._drivers.swift import store as swift
from glance_store._drivers.swift import utils as sutils
from glance_store import backend
from glance_store import BackendException
from glance_store import capabilities
from glance_store import exceptions
from glance_store import location
from glance_store.tests import base
from glance_store.tests.unit import test_store_capabilities


CONF = cfg.CONF

FAKE_UUID = lambda: str(uuid.uuid4())
FAKE_UUID2 = lambda: str(uuid.uuid4())

Store = swift.Store
FIVE_KB = 5 * units.Ki
FIVE_GB = 5 * units.Gi
MAX_SWIFT_OBJECT_SIZE = FIVE_GB
SWIFT_PUT_OBJECT_CALLS = 0
SWIFT_CONF = {'swift_store_auth_address': 'localhost:8080',
              'swift_store_container': 'glance',
              'swift_store_user': 'user',
              'swift_store_key': 'key',
              'swift_store_retry_get_count': 1,
              'default_swift_reference': 'ref1'
              }


# We stub out as little as possible to ensure that the code paths
# between swift and swiftclient are tested
# thoroughly
def stub_out_swiftclient(stubs, swift_store_auth_version, conf=None):
    fixture_containers = ['glance']
    fixture_container_headers = {}
    fixture_headers = {
        'glance/%s' % FAKE_UUID: {
            'content-length': FIVE_KB,
            'etag': 'c2e5db72bd7fd153f53ede5da5a06de3'
        },
        'glance/%s' % FAKE_UUID2: {'x-static-large-object': 'true', },
    }
    fixture_objects = {'glance/%s' % FAKE_UUID: six.BytesIO(b"*" * FIVE_KB),
                       'glance/%s' % FAKE_UUID2: six.BytesIO(b"*" * FIVE_KB), }

    def fake_head_container(url, token, container, **kwargs):
        if container not in fixture_containers:
            msg = "No container %s found" % container
            status = http_client.NOT_FOUND
            raise swiftclient.ClientException(msg, http_status=status)
        return fixture_container_headers

    def fake_put_container(url, token, container, **kwargs):
        fixture_containers.append(container)

    def fake_post_container(url, token, container, headers, **kwargs):
        for key, value in six.iteritems(headers):
            fixture_container_headers[key] = value

    def fake_put_object(url, token, container, name, contents, **kwargs):
        # PUT returns the ETag header for the newly-added object
        # Large object manifest...
        global SWIFT_PUT_OBJECT_CALLS
        SWIFT_PUT_OBJECT_CALLS += 1
        CHUNKSIZE = 64 * units.Ki
        fixture_key = "%s/%s" % (container, name)
        if fixture_key not in fixture_headers:
            if kwargs.get('headers'):
                etag = kwargs['headers']['ETag']
                manifest = kwargs.get('headers').get('X-Object-Manifest')
                fixture_headers[fixture_key] = {'manifest': True,
                                                'etag': etag,
                                                'x-object-manifest': manifest}
                fixture_objects[fixture_key] = None
                return etag
            if hasattr(contents, 'read'):
                fixture_object = six.BytesIO()
                read_len = 0
                chunk = contents.read(CHUNKSIZE)
                checksum = hashlib.md5()
                while chunk:
                    fixture_object.write(chunk)
                    read_len += len(chunk)
                    checksum.update(chunk)
                    chunk = contents.read(CHUNKSIZE)
                etag = checksum.hexdigest()
            else:
                fixture_object = six.BytesIO(contents)
                read_len = len(contents)
                etag = hashlib.md5(fixture_object.getvalue()).hexdigest()
            if read_len > MAX_SWIFT_OBJECT_SIZE:
                msg = ('Image size:%d exceeds Swift max:%d' %
                       (read_len, MAX_SWIFT_OBJECT_SIZE))
                raise swiftclient.ClientException(
                    msg, http_status=http_client.REQUEST_ENTITY_TOO_LARGE)
            fixture_objects[fixture_key] = fixture_object
            fixture_headers[fixture_key] = {
                'content-length': read_len,
                'etag': etag}
            return etag
        else:
            msg = ("Object PUT failed - Object with key %s already exists"
                   % fixture_key)
            raise swiftclient.ClientException(msg,
                                              http_status=http_client.CONFLICT)

<<<<<<< HEAD
    def fake_get_object(url, token, container, name='noexist', **kwargs):
=======
    def fake_get_object(conn, container, name, **kwargs):
>>>>>>> 728b45d4
        # GET returns the tuple (list of headers, file object)
        fixture_key = "%s/%s" % (container, name)
        if fixture_key not in fixture_headers:
            msg = "Object GET failed"
            status = http_client.NOT_FOUND
            raise swiftclient.ClientException(msg, http_status=status)

        byte_range = None
        headers = kwargs.get('headers', dict())
        if headers is not None:
            headers = dict((k.lower(), v) for k, v in six.iteritems(headers))
            if 'range' in headers:
                byte_range = headers.get('range')

        fixture = fixture_headers[fixture_key]
        if 'manifest' in fixture:
            # Large object manifest... we return a file containing
            # all objects with prefix of this fixture key
            chunk_keys = sorted([k for k in fixture_headers.keys()
                                 if k.startswith(fixture_key) and
                                 k != fixture_key])
            result = six.BytesIO()
            for key in chunk_keys:
                result.write(fixture_objects[key].getvalue())
        else:
            result = fixture_objects[fixture_key]

        if byte_range is not None:
            start = int(byte_range.split('=')[1].strip('-'))
            result = six.BytesIO(result.getvalue()[start:])
            fixture_headers[fixture_key]['content-length'] = len(
                result.getvalue())

        return fixture_headers[fixture_key], result

    def fake_head_object(url, token, container, name, **kwargs):
        # HEAD returns the list of headers for an object
        try:
            fixture_key = "%s/%s" % (container, name)
            return fixture_headers[fixture_key]
        except KeyError:
            msg = "Object HEAD failed - Object does not exist"
            status = http_client.NOT_FOUND
            raise swiftclient.ClientException(msg, http_status=status)

    def fake_delete_object(url, token, container, name, **kwargs):
        # DELETE returns nothing
        fixture_key = "%s/%s" % (container, name)
        if fixture_key not in fixture_headers:
            msg = "Object DELETE failed - Object does not exist"
            status = http_client.NOT_FOUND
            raise swiftclient.ClientException(msg, http_status=status)
        else:
            del fixture_headers[fixture_key]
            del fixture_objects[fixture_key]

    def fake_http_connection(*args, **kwargs):
        return None

    def fake_get_auth(url, user, key, auth_version, **kwargs):
        if url is None:
            return None, None
        if 'http' in url and '://' not in url:
            raise ValueError('Invalid url %s' % url)
        # Check the auth version against the configured value
        if swift_store_auth_version != auth_version:
            msg = 'AUTHENTICATION failed (version mismatch)'
            raise swiftclient.ClientException(msg)
        return None, None

    def _fake_retry(reset_func, func, *args, **kwargs):
        return func('localhost:80', '00000000000000', *args, **kwargs)

    def fake_connections_get_object(self, container, obj,
                                    resp_chunk_size=None, query_string=None,
                                    response_dict=None, headers=None):
        """Wrapper for :func:`get_object`"""
        return _fake_retry(None, fake_get_object, container, obj,
                           resp_chunk_size=resp_chunk_size,
                           query_string=query_string,
                           response_dict=response_dict,
                           headers=headers)

    stubs.Set(swiftclient.client,
              'head_container', fake_head_container)
    stubs.Set(swiftclient.client,
              'put_container', fake_put_container)
    stubs.Set(swiftclient.client,
              'post_container', fake_post_container)
    stubs.Set(swiftclient.client,
              'put_object', fake_put_object)
    stubs.Set(swiftclient.client,
              'delete_object', fake_delete_object)
    stubs.Set(swiftclient.client,
              'head_object', fake_head_object)
    stubs.Set(swiftclient.client.Connection,
              'get_object', fake_get_object)
    stubs.Set(swiftclient.client,
              'get_auth', fake_get_auth)
    stubs.Set(swiftclient.client,
              'http_connection', fake_http_connection)
    stubs.Set(swiftclient.client.Connection,
              'get_object', fake_connections_get_object)


class SwiftTests(object):

    def mock_keystone_client(self):
        # mock keystone client functions to avoid dependency errors
        swift.ks_v3 = mock.MagicMock()
        swift.ks_session = mock.MagicMock()
        swift.ks_client = mock.MagicMock()

    @property
    def swift_store_user(self):
        return 'tenant:user1'

    def test_get_size(self):
        """
        Test that we can get the size of an object in the swift store
        """
        uri = "swift://%s:key@auth_address/glance/%s" % (
            self.swift_store_user, FAKE_UUID)
        loc = location.get_location_from_uri(uri, conf=self.conf)
        image_size = self.store.get_size(loc)
        self.assertEqual(5120, image_size)

    def test_get_size_with_multi_tenant_on(self):
        """Test that single tenant uris work with multi tenant on."""
        uri = ("swift://%s:key@auth_address/glance/%s" %
               (self.swift_store_user, FAKE_UUID))
        self.config(swift_store_multi_tenant=True)
        # NOTE(markwash): ensure the image is found
        ctxt = mock.MagicMock()
        size = backend.get_size_from_backend(uri, context=ctxt)
        self.assertEqual(5120, size)

    def test_get(self):
        """Test a "normal" retrieval of an image in chunks."""
        uri = "swift://%s:key@auth_address/glance/%s" % (
            self.swift_store_user, FAKE_UUID)
        loc = location.get_location_from_uri(uri, conf=self.conf)
        (image_swift, image_size) = self.store.get(loc)
        self.assertEqual(5120, image_size)

        expected_data = b"*" * FIVE_KB
        data = b""

        for chunk in image_swift:
            data += chunk
        self.assertEqual(expected_data, data)

    def test_get_with_retry(self):
        """
        Test a retrieval where Swift does not get the full image in a single
        request.
        """
        uri = "swift://%s:key@auth_address/glance/%s" % (
            self.swift_store_user, FAKE_UUID)
        loc = location.get_location_from_uri(uri, conf=self.conf)
        ctxt = mock.MagicMock()
        (image_swift, image_size) = self.store.get(loc, context=ctxt)
        resp_full = b''.join([chunk for chunk in image_swift.wrapped])
        resp_half = resp_full[:len(resp_full) // 2]
        resp_half = six.BytesIO(resp_half)
        manager = swift.get_manager_for_store(self.store, loc.store_location,
                                              ctxt)

        image_swift.wrapped = swift.swift_retry_iter(resp_half, image_size,
                                                     self.store,
                                                     loc.store_location,
                                                     manager)
        self.assertEqual(5120, image_size)

        expected_data = b"*" * FIVE_KB
        data = b""

        for chunk in image_swift:
            data += chunk
        self.assertEqual(expected_data, data)

    def test_get_with_http_auth(self):
        """
        Test a retrieval from Swift with an HTTP authurl. This is
        specified either via a Location header with swift+http:// or using
        http:// in the swift_store_auth_address config value
        """
        loc = location.get_location_from_uri(
            "swift+http://%s:key@auth_address/glance/%s" %
            (self.swift_store_user, FAKE_UUID), conf=self.conf)

        ctxt = mock.MagicMock()
        (image_swift, image_size) = self.store.get(loc, context=ctxt)
        self.assertEqual(5120, image_size)

        expected_data = b"*" * FIVE_KB
        data = b""

        for chunk in image_swift:
            data += chunk
        self.assertEqual(expected_data, data)

    def test_get_non_existing(self):
        """
        Test that trying to retrieve a swift that doesn't exist
        raises an error
        """
        loc = location.get_location_from_uri(
            "swift://%s:key@authurl/glance/noexist" % (self.swift_store_user),
            conf=self.conf)
        self.assertRaises(exceptions.NotFound,
                          self.store.get,
                          loc)

    @mock.patch('glance_store._drivers.swift.utils'
                '.is_multiple_swift_store_accounts_enabled',
                mock.Mock(return_value=False))
    def test_add(self):
        """Test that we can add an image via the swift backend."""
        moves.reload_module(swift)
        self.mock_keystone_client()
        self.store = Store(self.conf)
        self.store.configure()
        expected_swift_size = FIVE_KB
        expected_swift_contents = b"*" * expected_swift_size
        expected_checksum = hashlib.md5(expected_swift_contents).hexdigest()
        expected_image_id = str(uuid.uuid4())
        loc = "swift+https://tenant%%3Auser1:key@localhost:8080/glance/%s"
        expected_location = loc % (expected_image_id)
        image_swift = six.BytesIO(expected_swift_contents)

        global SWIFT_PUT_OBJECT_CALLS
        SWIFT_PUT_OBJECT_CALLS = 0

        loc, size, checksum, _ = self.store.add(expected_image_id,
                                                image_swift,
                                                expected_swift_size)

        self.assertEqual(expected_location, loc)
        self.assertEqual(expected_swift_size, size)
        self.assertEqual(expected_checksum, checksum)
        # Expecting a single object to be created on Swift i.e. no chunking.
        self.assertEqual(1, SWIFT_PUT_OBJECT_CALLS)

        loc = location.get_location_from_uri(expected_location, conf=self.conf)
        (new_image_swift, new_image_size) = self.store.get(loc)
        new_image_contents = b''.join([chunk for chunk in new_image_swift])
        new_image_swift_size = len(new_image_swift)

        self.assertEqual(expected_swift_contents, new_image_contents)
        self.assertEqual(expected_swift_size, new_image_swift_size)

    def test_add_multi_store(self):

        conf = copy.deepcopy(SWIFT_CONF)
        conf['default_swift_reference'] = 'store_2'
        self.config(**conf)
        moves.reload_module(swift)
        self.mock_keystone_client()
        self.store = Store(self.conf)
        self.store.configure()

        expected_swift_size = FIVE_KB
        expected_swift_contents = b"*" * expected_swift_size
        expected_image_id = str(uuid.uuid4())
        image_swift = six.BytesIO(expected_swift_contents)
        global SWIFT_PUT_OBJECT_CALLS
        SWIFT_PUT_OBJECT_CALLS = 0
        loc = 'swift+config://store_2/glance/%s'

        expected_location = loc % (expected_image_id)

        location, size, checksum, arg = self.store.add(expected_image_id,
                                                       image_swift,
                                                       expected_swift_size)
        self.assertEqual(expected_location, location)

    @mock.patch('glance_store._drivers.swift.utils'
                '.is_multiple_swift_store_accounts_enabled',
                mock.Mock(return_value=True))
    def test_add_auth_url_variations(self):
        """
        Test that we can add an image via the swift backend with
        a variety of different auth_address values
        """
        conf = copy.deepcopy(SWIFT_CONF)
        self.config(**conf)

        variations = {
            'store_4': 'swift+config://store_4/glance/%s',
            'store_5': 'swift+config://store_5/glance/%s',
            'store_6': 'swift+config://store_6/glance/%s'
        }

        for variation, expected_location in variations.items():
            image_id = str(uuid.uuid4())
            expected_location = expected_location % image_id
            expected_swift_size = FIVE_KB
            expected_swift_contents = b"*" * expected_swift_size
            expected_checksum = \
                hashlib.md5(expected_swift_contents).hexdigest()

            image_swift = six.BytesIO(expected_swift_contents)

            global SWIFT_PUT_OBJECT_CALLS
            SWIFT_PUT_OBJECT_CALLS = 0
            conf['default_swift_reference'] = variation
            self.config(**conf)
            moves.reload_module(swift)
            self.mock_keystone_client()
            self.store = Store(self.conf)
            self.store.configure()
            loc, size, checksum, _ = self.store.add(image_id, image_swift,
                                                    expected_swift_size)

            self.assertEqual(expected_location, loc)
            self.assertEqual(expected_swift_size, size)
            self.assertEqual(expected_checksum, checksum)
            self.assertEqual(1, SWIFT_PUT_OBJECT_CALLS)

            loc = location.get_location_from_uri(expected_location,
                                                 conf=self.conf)
            (new_image_swift, new_image_size) = self.store.get(loc)
            new_image_contents = b''.join([chunk for chunk in new_image_swift])
            new_image_swift_size = len(new_image_swift)

            self.assertEqual(expected_swift_contents, new_image_contents)
            self.assertEqual(expected_swift_size, new_image_swift_size)

    def test_add_no_container_no_create(self):
        """
        Tests that adding an image with a non-existing container
        raises an appropriate exception
        """
        conf = copy.deepcopy(SWIFT_CONF)
        conf['swift_store_user'] = 'tenant:user'
        conf['swift_store_create_container_on_put'] = False
        conf['swift_store_container'] = 'noexist'
        self.config(**conf)
        moves.reload_module(swift)
        self.mock_keystone_client()

        self.store = Store(self.conf)
        self.store.configure()

        image_swift = six.BytesIO(b"nevergonnamakeit")

        global SWIFT_PUT_OBJECT_CALLS
        SWIFT_PUT_OBJECT_CALLS = 0

        # We check the exception text to ensure the container
        # missing text is found in it, otherwise, we would have
        # simply used self.assertRaises here
        exception_caught = False
        try:
            self.store.add(str(uuid.uuid4()), image_swift, 0)
        except BackendException as e:
            exception_caught = True
            self.assertIn("container noexist does not exist in Swift",
                          encodeutils.exception_to_unicode(e))
        self.assertTrue(exception_caught)
        self.assertEqual(0, SWIFT_PUT_OBJECT_CALLS)

    @mock.patch('glance_store._drivers.swift.utils'
                '.is_multiple_swift_store_accounts_enabled',
                mock.Mock(return_value=True))
    def test_add_no_container_and_create(self):
        """
        Tests that adding an image with a non-existing container
        creates the container automatically if flag is set
        """
        expected_swift_size = FIVE_KB
        expected_swift_contents = b"*" * expected_swift_size
        expected_checksum = hashlib.md5(expected_swift_contents).hexdigest()
        expected_image_id = str(uuid.uuid4())
        loc = 'swift+config://ref1/noexist/%s'
        expected_location = loc % (expected_image_id)
        image_swift = six.BytesIO(expected_swift_contents)

        global SWIFT_PUT_OBJECT_CALLS
        SWIFT_PUT_OBJECT_CALLS = 0
        conf = copy.deepcopy(SWIFT_CONF)
        conf['swift_store_user'] = 'tenant:user'
        conf['swift_store_create_container_on_put'] = True
        conf['swift_store_container'] = 'noexist'
        self.config(**conf)
        moves.reload_module(swift)
        self.mock_keystone_client()
        self.store = Store(self.conf)
        self.store.configure()
        loc, size, checksum, _ = self.store.add(expected_image_id,
                                                image_swift,
                                                expected_swift_size)

        self.assertEqual(expected_location, loc)
        self.assertEqual(expected_swift_size, size)
        self.assertEqual(expected_checksum, checksum)
        self.assertEqual(1, SWIFT_PUT_OBJECT_CALLS)

        loc = location.get_location_from_uri(expected_location, conf=self.conf)
        (new_image_swift, new_image_size) = self.store.get(loc)
        new_image_contents = b''.join([chunk for chunk in new_image_swift])
        new_image_swift_size = len(new_image_swift)

        self.assertEqual(expected_swift_contents, new_image_contents)
        self.assertEqual(expected_swift_size, new_image_swift_size)

    @mock.patch('glance_store._drivers.swift.utils'
                '.is_multiple_swift_store_accounts_enabled',
                mock.Mock(return_value=True))
    def test_add_no_container_and_multiple_containers_create(self):
        """
        Tests that adding an image with a non-existing container while using
        multi containers will create the container automatically if flag is set
        """
        expected_swift_size = FIVE_KB
        expected_swift_contents = b"*" * expected_swift_size
        expected_checksum = hashlib.md5(expected_swift_contents).hexdigest()
        expected_image_id = str(uuid.uuid4())
        container = 'randomname_' + expected_image_id[:2]
        loc = 'swift+config://ref1/%s/%s'
        expected_location = loc % (container, expected_image_id)
        image_swift = six.BytesIO(expected_swift_contents)

        global SWIFT_PUT_OBJECT_CALLS
        SWIFT_PUT_OBJECT_CALLS = 0
        conf = copy.deepcopy(SWIFT_CONF)
        conf['swift_store_user'] = 'tenant:user'
        conf['swift_store_create_container_on_put'] = True
        conf['swift_store_container'] = 'randomname'
        conf['swift_store_multiple_containers_seed'] = 2
        self.config(**conf)
        moves.reload_module(swift)
        self.mock_keystone_client()

        self.store = Store(self.conf)
        self.store.configure()
        loc, size, checksum, _ = self.store.add(expected_image_id,
                                                image_swift,
                                                expected_swift_size)

        self.assertEqual(expected_location, loc)
        self.assertEqual(expected_swift_size, size)
        self.assertEqual(expected_checksum, checksum)
        self.assertEqual(1, SWIFT_PUT_OBJECT_CALLS)

        loc = location.get_location_from_uri(expected_location, conf=self.conf)
        (new_image_swift, new_image_size) = self.store.get(loc)
        new_image_contents = b''.join([chunk for chunk in new_image_swift])
        new_image_swift_size = len(new_image_swift)

        self.assertEqual(expected_swift_contents, new_image_contents)
        self.assertEqual(expected_swift_size, new_image_swift_size)

    @mock.patch('glance_store._drivers.swift.utils'
                '.is_multiple_swift_store_accounts_enabled',
                mock.Mock(return_value=True))
    def test_add_no_container_and_multiple_containers_no_create(self):
        """
        Tests that adding an image with a non-existing container while using
        multiple containers raises an appropriate exception
        """
        conf = copy.deepcopy(SWIFT_CONF)
        conf['swift_store_user'] = 'tenant:user'
        conf['swift_store_create_container_on_put'] = False
        conf['swift_store_container'] = 'randomname'
        conf['swift_store_multiple_containers_seed'] = 2
        self.config(**conf)
        moves.reload_module(swift)
        self.mock_keystone_client()

        expected_image_id = str(uuid.uuid4())
        expected_container = 'randomname_' + expected_image_id[:2]

        self.store = Store(self.conf)
        self.store.configure()

        image_swift = six.BytesIO(b"nevergonnamakeit")

        global SWIFT_PUT_OBJECT_CALLS
        SWIFT_PUT_OBJECT_CALLS = 0

        # We check the exception text to ensure the container
        # missing text is found in it, otherwise, we would have
        # simply used self.assertRaises here
        exception_caught = False
        try:
            self.store.add(expected_image_id, image_swift, 0)
        except BackendException as e:
            exception_caught = True
            expected_msg = "container %s does not exist in Swift"
            expected_msg = expected_msg % expected_container
            self.assertIn(expected_msg, encodeutils.exception_to_unicode(e))
        self.assertTrue(exception_caught)
        self.assertEqual(0, SWIFT_PUT_OBJECT_CALLS)

    @mock.patch('glance_store._drivers.swift.utils'
                '.is_multiple_swift_store_accounts_enabled',
                mock.Mock(return_value=True))
    def test_add_with_verifier(self):
        """Test that the verifier is updated when verifier is provided."""
        swift_size = FIVE_KB
        base_byte = b"12345678"
        swift_contents = base_byte * (swift_size // 8)
        image_id = str(uuid.uuid4())
        image_swift = six.BytesIO(swift_contents)

        self.store = Store(self.conf)
        self.store.configure()
        orig_max_size = self.store.large_object_size
        orig_temp_size = self.store.large_object_chunk_size
        custom_size = units.Ki
        verifier = mock.MagicMock(name='mock_verifier')

        try:
            self.store.large_object_size = custom_size
            self.store.large_object_chunk_size = custom_size
            self.store.add(image_id, image_swift, swift_size,
                           verifier=verifier)
        finally:
            self.store.large_object_chunk_size = orig_temp_size
            self.store.large_object_size = orig_max_size

        # Confirm verifier update called expected number of times
        self.assertEqual(2 * swift_size / custom_size,
                         verifier.update.call_count)

        # define one chunk of the contents
        swift_contents_piece = base_byte * (custom_size // 8)

        # confirm all expected calls to update have occurred
        calls = [mock.call(swift_contents_piece),
                 mock.call(b''),
                 mock.call(swift_contents_piece),
                 mock.call(b''),
                 mock.call(swift_contents_piece),
                 mock.call(b''),
                 mock.call(swift_contents_piece),
                 mock.call(b''),
                 mock.call(swift_contents_piece),
                 mock.call(b'')]
        verifier.update.assert_has_calls(calls)

    @mock.patch('glance_store._drivers.swift.utils'
                '.is_multiple_swift_store_accounts_enabled',
                mock.Mock(return_value=True))
    def test_add_with_verifier_small(self):
        """Test that the verifier is updated for smaller images."""
        swift_size = FIVE_KB
        base_byte = b"12345678"
        swift_contents = base_byte * (swift_size // 8)
        image_id = str(uuid.uuid4())
        image_swift = six.BytesIO(swift_contents)

        self.store = Store(self.conf)
        self.store.configure()
        orig_max_size = self.store.large_object_size
        orig_temp_size = self.store.large_object_chunk_size
        custom_size = 6 * units.Ki
        verifier = mock.MagicMock(name='mock_verifier')

        try:
            self.store.large_object_size = custom_size
            self.store.large_object_chunk_size = custom_size
            self.store.add(image_id, image_swift, swift_size,
                           verifier=verifier)
        finally:
            self.store.large_object_chunk_size = orig_temp_size
            self.store.large_object_size = orig_max_size

        # Confirm verifier update called expected number of times
        self.assertEqual(2, verifier.update.call_count)

        # define one chunk of the contents
        swift_contents_piece = base_byte * (swift_size // 8)

        # confirm all expected calls to update have occurred
        calls = [mock.call(swift_contents_piece),
                 mock.call(b'')]
        verifier.update.assert_has_calls(calls)

    @mock.patch('glance_store._drivers.swift.utils'
                '.is_multiple_swift_store_accounts_enabled',
                mock.Mock(return_value=False))
    def test_multi_container_doesnt_impact_multi_tenant_add(self):
        expected_swift_size = FIVE_KB
        expected_swift_contents = b"*" * expected_swift_size
        expected_image_id = str(uuid.uuid4())
        expected_container = 'container_' + expected_image_id
        loc = 'swift+https://some_endpoint/%s/%s'
        expected_location = loc % (expected_container, expected_image_id)
        image_swift = six.BytesIO(expected_swift_contents)

        global SWIFT_PUT_OBJECT_CALLS
        SWIFT_PUT_OBJECT_CALLS = 0

        self.config(swift_store_container='container')
        self.config(swift_store_create_container_on_put=True)
        self.config(swift_store_multiple_containers_seed=2)
        service_catalog = [
            {
                'endpoint_links': [],
                'endpoints': [
                    {
                        'adminURL': 'https://some_admin_endpoint',
                        'region': 'RegionOne',
                        'internalURL': 'https://some_internal_endpoint',
                        'publicURL': 'https://some_endpoint',
                    },
                ],
                'type': 'object-store',
                'name': 'Object Storage Service',
            }
        ]
        ctxt = mock.MagicMock(
            user='user', tenant='tenant', auth_token='123',
            service_catalog=service_catalog)
        store = swift.MultiTenantStore(self.conf)
        store.configure()
        location, size, checksum, _ = store.add(expected_image_id, image_swift,
                                                expected_swift_size,
                                                context=ctxt)
        self.assertEqual(expected_location, location)

    @mock.patch('glance_store._drivers.swift.utils'
                '.is_multiple_swift_store_accounts_enabled',
                mock.Mock(return_value=True))
    def test_add_large_object(self):
        """
        Tests that adding a very large image. We simulate the large
        object by setting store.large_object_size to a small number
        and then verify that there have been a number of calls to
        put_object()...
        """
        expected_swift_size = FIVE_KB
        expected_swift_contents = b"*" * expected_swift_size
        expected_checksum = hashlib.md5(expected_swift_contents).hexdigest()
        expected_image_id = str(uuid.uuid4())
        loc = 'swift+config://ref1/glance/%s'
        expected_location = loc % (expected_image_id)
        image_swift = six.BytesIO(expected_swift_contents)

        global SWIFT_PUT_OBJECT_CALLS
        SWIFT_PUT_OBJECT_CALLS = 0

        self.store = Store(self.conf)
        self.store.configure()
        orig_max_size = self.store.large_object_size
        orig_temp_size = self.store.large_object_chunk_size
        try:
            self.store.large_object_size = units.Ki
            self.store.large_object_chunk_size = units.Ki
            loc, size, checksum, _ = self.store.add(expected_image_id,
                                                    image_swift,
                                                    expected_swift_size)
        finally:
            self.store.large_object_chunk_size = orig_temp_size
            self.store.large_object_size = orig_max_size

        self.assertEqual(expected_location, loc)
        self.assertEqual(expected_swift_size, size)
        self.assertEqual(expected_checksum, checksum)
        # Expecting 6 objects to be created on Swift -- 5 chunks and 1
        # manifest.
        self.assertEqual(6, SWIFT_PUT_OBJECT_CALLS)

        loc = location.get_location_from_uri(expected_location, conf=self.conf)
        (new_image_swift, new_image_size) = self.store.get(loc)
        new_image_contents = b''.join([chunk for chunk in new_image_swift])
        new_image_swift_size = len(new_image_contents)

        self.assertEqual(expected_swift_contents, new_image_contents)
        self.assertEqual(expected_swift_size, new_image_swift_size)

    def test_add_large_object_zero_size(self):
        """
        Tests that adding an image to Swift which has both an unknown size and
        exceeds Swift's maximum limit of 5GB is correctly uploaded.

        We avoid the overhead of creating a 5GB object for this test by
        temporarily setting MAX_SWIFT_OBJECT_SIZE to 1KB, and then adding
        an object of 5KB.

        Bug lp:891738
        """
        # Set up a 'large' image of 5KB
        expected_swift_size = FIVE_KB
        expected_swift_contents = b"*" * expected_swift_size
        expected_checksum = hashlib.md5(expected_swift_contents).hexdigest()
        expected_image_id = str(uuid.uuid4())
        loc = 'swift+config://ref1/glance/%s'
        expected_location = loc % (expected_image_id)
        image_swift = six.BytesIO(expected_swift_contents)

        global SWIFT_PUT_OBJECT_CALLS
        SWIFT_PUT_OBJECT_CALLS = 0

        # Temporarily set Swift MAX_SWIFT_OBJECT_SIZE to 1KB and add our image,
        # explicitly setting the image_length to 0

        self.store = Store(self.conf)
        self.store.configure()
        orig_max_size = self.store.large_object_size
        orig_temp_size = self.store.large_object_chunk_size
        global MAX_SWIFT_OBJECT_SIZE
        orig_max_swift_object_size = MAX_SWIFT_OBJECT_SIZE
        try:
            MAX_SWIFT_OBJECT_SIZE = units.Ki
            self.store.large_object_size = units.Ki
            self.store.large_object_chunk_size = units.Ki
            loc, size, checksum, _ = self.store.add(expected_image_id,
                                                    image_swift, 0)
        finally:
            self.store.large_object_chunk_size = orig_temp_size
            self.store.large_object_size = orig_max_size
            MAX_SWIFT_OBJECT_SIZE = orig_max_swift_object_size

        self.assertEqual(expected_location, loc)
        self.assertEqual(expected_swift_size, size)
        self.assertEqual(expected_checksum, checksum)
        # Expecting 6 calls to put_object -- 5 chunks, and the manifest.
        self.assertEqual(6, SWIFT_PUT_OBJECT_CALLS)

        loc = location.get_location_from_uri(expected_location, conf=self.conf)
        (new_image_swift, new_image_size) = self.store.get(loc)
        new_image_contents = b''.join([chunk for chunk in new_image_swift])
        new_image_swift_size = len(new_image_contents)

        self.assertEqual(expected_swift_contents, new_image_contents)
        self.assertEqual(expected_swift_size, new_image_swift_size)

    def test_add_already_existing(self):
        """
        Tests that adding an image with an existing identifier
        raises an appropriate exception
        """
        self.store = Store(self.conf)
        self.store.configure()
        image_swift = six.BytesIO(b"nevergonnamakeit")
        self.assertRaises(exceptions.Duplicate,
                          self.store.add,
                          FAKE_UUID, image_swift, 0)

    def _option_required(self, key):
        conf = self.getConfig()
        conf[key] = None

        try:
            self.config(**conf)
            self.store = Store(self.conf)
            return not self.store.is_capable(
                capabilities.BitMasks.WRITE_ACCESS)
        except Exception:
            return False

    def test_no_store_credentials(self):
        """
        Tests that options without a valid credentials disables the add method
        """
        self.store = Store(self.conf)
        self.store.ref_params = {'ref1': {'auth_address':
                                          'authurl.com', 'user': '',
                                          'key': ''}}
        self.store.configure()
        self.assertFalse(self.store.is_capable(
            capabilities.BitMasks.WRITE_ACCESS))

    def test_no_auth_address(self):
        """
        Tests that options without auth address disables the add method
        """
        self.store = Store(self.conf)
        self.store.ref_params = {'ref1': {'auth_address':
                                          '', 'user': 'user1',
                                          'key': 'key1'}}
        self.store.configure()
        self.assertFalse(self.store.is_capable(
            capabilities.BitMasks.WRITE_ACCESS))

    def test_delete(self):
        """
        Test we can delete an existing image in the swift store
        """
        conf = copy.deepcopy(SWIFT_CONF)
        self.config(**conf)
        moves.reload_module(swift)
        self.mock_keystone_client()
        self.store = Store(self.conf)
        self.store.configure()

        uri = "swift://%s:key@authurl/glance/%s" % (
            self.swift_store_user, FAKE_UUID)
        loc = location.get_location_from_uri(uri, conf=self.conf)
        self.store.delete(loc)

        self.assertRaises(exceptions.NotFound, self.store.get, loc)

    @mock.patch.object(swiftclient.client, 'delete_object')
    def test_delete_slo(self, mock_del_obj):
        """
        Test we can delete an existing image stored as SLO, static large object
        """
        conf = copy.deepcopy(SWIFT_CONF)
        self.config(**conf)
        moves.reload_module(swift)
        self.store = Store(self.conf)
        self.store.configure()

        uri = "swift://%s:key@authurl/glance/%s" % (self.swift_store_user,
                                                    FAKE_UUID2)
        loc = location.get_location_from_uri(uri, conf=self.conf)
        self.store.delete(loc)

        self.assertEqual(1, mock_del_obj.call_count)
        _, kwargs = mock_del_obj.call_args
        self.assertEqual('multipart-manifest=delete',
                         kwargs.get('query_string'))

    @mock.patch.object(swiftclient.client, 'delete_object')
    def test_delete_nonslo_not_deleted_as_slo(self, mock_del_obj):
        """
        Test that non-SLOs are not being deleted the SLO way
        """
        conf = copy.deepcopy(SWIFT_CONF)
        self.config(**conf)
        moves.reload_module(swift)
        self.mock_keystone_client()
        self.store = Store(self.conf)
        self.store.configure()

        uri = "swift://%s:key@authurl/glance/%s" % (self.swift_store_user,
                                                    FAKE_UUID)
        loc = location.get_location_from_uri(uri, conf=self.conf)
        self.store.delete(loc)

        self.assertEqual(1, mock_del_obj.call_count)
        _, kwargs = mock_del_obj.call_args
        self.assertIsNone(kwargs.get('query_string'))

    def test_delete_with_reference_params(self):
        """
        Test we can delete an existing image in the swift store
        """
        conf = copy.deepcopy(SWIFT_CONF)
        self.config(**conf)
        moves.reload_module(swift)
        # mock client because v3 uses it to receive auth_info
        self.mock_keystone_client()
        self.store = Store(self.conf)
        self.store.configure()

        uri = "swift+config://ref1/glance/%s" % (FAKE_UUID)
        loc = location.get_location_from_uri(uri, conf=self.conf)
        self.store.delete(loc)

        self.assertRaises(exceptions.NotFound, self.store.get, loc)

    def test_delete_non_existing(self):
        """
        Test that trying to delete a swift that doesn't exist
        raises an error
        """
        conf = copy.deepcopy(SWIFT_CONF)
        self.config(**conf)
        moves.reload_module(swift)
        self.store = Store(self.conf)
        self.store.configure()

        loc = location.get_location_from_uri(
            "swift://%s:key@authurl/glance/noexist" % (self.swift_store_user),
            conf=self.conf)
        self.assertRaises(exceptions.NotFound, self.store.delete, loc)

    def test_delete_with_some_segments_failing(self):
        """
        Tests that delete of a segmented object recovers from error(s) while
        deleting one or more segments.
        To test this we add a segmented object first and then delete it, while
        simulating errors on one or more segments.
        """

        test_image_id = str(uuid.uuid4())

        def fake_head_object(container, object_name):
            object_manifest = '/'.join([container, object_name]) + '-'
            return {'x-object-manifest': object_manifest}

        def fake_get_container(container, **kwargs):
            # Returning 5 fake segments
            return None, [{'name': '%s-%03d' % (test_image_id, x)}
                          for x in range(1, 6)]

        def fake_delete_object(container, object_name):
            # Simulate error on 1st and 3rd segments
            global SWIFT_DELETE_OBJECT_CALLS
            SWIFT_DELETE_OBJECT_CALLS += 1
            if object_name.endswith('-001') or object_name.endswith('-003'):
                raise swiftclient.ClientException('Object DELETE failed')
            else:
                pass

        conf = copy.deepcopy(SWIFT_CONF)
        self.config(**conf)
        moves.reload_module(swift)
        self.store = Store(self.conf)
        self.store.configure()

        loc_uri = "swift+https://%s:key@localhost:8080/glance/%s"
        loc_uri = loc_uri % (self.swift_store_user, test_image_id)
        loc = location.get_location_from_uri(loc_uri)

        conn = self.store.get_connection(loc.store_location)
        conn.delete_object = fake_delete_object
        conn.head_object = fake_head_object
        conn.get_container = fake_get_container

        global SWIFT_DELETE_OBJECT_CALLS
        SWIFT_DELETE_OBJECT_CALLS = 0

        self.store.delete(loc, connection=conn)
        # Expecting 6 delete calls, 5 for the segments and 1 for the manifest
        self.assertEqual(6, SWIFT_DELETE_OBJECT_CALLS)

    def test_read_acl_public(self):
        """
        Test that we can set a public read acl.
        """
        self.config(swift_store_multi_tenant=True)
        store = Store(self.conf)
        store.configure()
        uri = "swift+http://storeurl/glance/%s" % FAKE_UUID
        loc = location.get_location_from_uri(uri, conf=self.conf)
        ctxt = mock.MagicMock()
        store.set_acls(loc, public=True, context=ctxt)
        container_headers = swiftclient.client.head_container('x', 'y',
                                                              'glance')
        self.assertEqual("*:*", container_headers['X-Container-Read'])

    def test_read_acl_tenants(self):
        """
        Test that we can set read acl for tenants.
        """
        self.config(swift_store_multi_tenant=True)
        store = Store(self.conf)
        store.configure()
        uri = "swift+http://storeurl/glance/%s" % FAKE_UUID
        loc = location.get_location_from_uri(uri, conf=self.conf)
        read_tenants = ['matt', 'mark']
        ctxt = mock.MagicMock()
        store.set_acls(loc, read_tenants=read_tenants, context=ctxt)
        container_headers = swiftclient.client.head_container('x', 'y',
                                                              'glance')
        self.assertEqual('matt:*,mark:*', container_headers[
            'X-Container-Read'])

    def test_write_acls(self):
        """
        Test that we can set write acl for tenants.
        """
        self.config(swift_store_multi_tenant=True)
        store = Store(self.conf)
        store.configure()
        uri = "swift+http://storeurl/glance/%s" % FAKE_UUID
        loc = location.get_location_from_uri(uri, conf=self.conf)
        read_tenants = ['frank', 'jim']
        ctxt = mock.MagicMock()
        store.set_acls(loc, write_tenants=read_tenants, context=ctxt)
        container_headers = swiftclient.client.head_container('x', 'y',
                                                              'glance')
        self.assertEqual('frank:*,jim:*', container_headers[
            'X-Container-Write'])

    @mock.patch("glance_store._drivers.swift."
                "connection_manager.MultiTenantConnectionManager")
    def test_get_connection_manager_multi_tenant(self, manager_class):
        manager = mock.MagicMock()
        manager_class.return_value = manager
        self.config(swift_store_multi_tenant=True)
        store = Store(self.conf)
        store.configure()
        loc = mock.MagicMock()
        swift.get_manager_for_store(store, loc)
        self.assertEqual(swift.get_manager_for_store(store, loc),
                         manager)

    @mock.patch("glance_store._drivers.swift."
                "connection_manager.SingleTenantConnectionManager")
    def test_get_connection_manager_single_tenant(self, manager_class):
        manager = mock.MagicMock()
        manager_class.return_value = manager
        store = Store(self.conf)
        store.configure()
        loc = mock.MagicMock()
        swift.get_manager_for_store(store, loc)
        self.assertEqual(swift.get_manager_for_store(store, loc),
                         manager)

    def test_get_connection_manager_failed(self):
        store = mock.MagicMock()
        loc = mock.MagicMock()
        self.assertRaises(NotImplementedError, swift.get_manager_for_store,
                          store, loc)

    @mock.patch("glance_store._drivers.swift.store.ks_v3")
    @mock.patch("glance_store._drivers.swift.store.ks_session")
    @mock.patch("glance_store._drivers.swift.store.ks_client")
    def test_init_client_multi_tenant(self,
                                      mock_client, mock_session, mock_v3):
        """Test that keystone client was initialized correctly"""
        # initialize store and connection parameters
        self.config(swift_store_multi_tenant=True)
        store = Store(self.conf)
        store.configure()
        ref_params = sutils.SwiftParams(self.conf).params
        default_ref = self.conf.glance_store.default_swift_reference
        default_swift_reference = ref_params.get(default_ref)
        # prepare client and session
        trustee_session = mock.MagicMock()
        trustor_session = mock.MagicMock()
        main_session = mock.MagicMock()
        trustee_client = mock.MagicMock()
        trustee_client.session.get_user_id.return_value = 'fake_user'
        trustor_client = mock.MagicMock()
        trustor_client.session.auth.get_auth_ref.return_value = {
            'roles': [{'name': 'fake_role'}]
        }
        trustor_client.trusts.create.return_value = mock.MagicMock(
            id='fake_trust')
        main_client = mock.MagicMock()
        mock_session.Session.side_effect = [trustor_session, trustee_session,
                                            main_session]
        mock_client.Client.side_effect = [trustor_client, trustee_client,
                                          main_client]
        # initialize client
        ctxt = mock.MagicMock()
        client = store.init_client(location=mock.MagicMock(), context=ctxt)
        # test trustor usage
        mock_v3.Token.assert_called_once_with(
            auth_url=default_swift_reference.get('auth_address'),
            token=ctxt.auth_token,
            project_id=ctxt.tenant
        )
        mock_session.Session.assert_any_call(auth=mock_v3.Token())
        mock_client.Client.assert_any_call(session=trustor_session)
        # test trustee usage and trust creation
        tenant_name, user = default_swift_reference.get('user').split(':')
        mock_v3.Password.assert_any_call(
            auth_url=default_swift_reference.get('auth_address'),
            username=user,
            password=default_swift_reference.get('key'),
            project_name=tenant_name,
            user_domain_id=default_swift_reference.get('user_domain_id'),
            user_domain_name=default_swift_reference.get('user_domain_name'),
            project_domain_id=default_swift_reference.get('project_domain_id'),
            project_domain_name=default_swift_reference.get(
                'project_domain_name')
        )
        mock_session.Session.assert_any_call(auth=mock_v3.Password())
        mock_client.Client.assert_any_call(session=trustee_session)
        trustor_client.trusts.create.assert_called_once_with(
            trustee_user='fake_user', trustor_user=ctxt.user,
            project=ctxt.tenant, impersonation=True,
            role_names=['fake_role']
        )
        mock_v3.Password.assert_any_call(
            auth_url=default_swift_reference.get('auth_address'),
            username=user,
            password=default_swift_reference.get('key'),
            trust_id='fake_trust',
            user_domain_id=default_swift_reference.get('user_domain_id'),
            user_domain_name=default_swift_reference.get('user_domain_name'),
            project_domain_id=default_swift_reference.get('project_domain_id'),
            project_domain_name=default_swift_reference.get(
                'project_domain_name')
        )
        mock_client.Client.assert_any_call(session=main_session)
        self.assertEqual(main_client, client)


class TestStoreAuthV1(base.StoreBaseTest, SwiftTests,
                      test_store_capabilities.TestStoreCapabilitiesChecking):

    _CONF = cfg.CONF

    def getConfig(self):
        conf = SWIFT_CONF.copy()
        conf['swift_store_auth_version'] = '1'
        conf['swift_store_user'] = 'tenant:user1'
        return conf

    def setUp(self):
        """Establish a clean test environment."""
        super(TestStoreAuthV1, self).setUp()
        conf = self.getConfig()

        conf_file = 'glance-swift.conf'
        self.swift_config_file = self.copy_data_file(conf_file, self.test_dir)
        conf.update({'swift_store_config_file': self.swift_config_file})

        moxfixture = self.useFixture(moxstubout.MoxStubout())
        self.stubs = moxfixture.stubs

        stub_out_swiftclient(self.stubs, conf['swift_store_auth_version'],
                             conf)

        self.mock_keystone_client()
        self.store = Store(self.conf)
        self.config(**conf)
        self.store.configure()
        self.register_store_schemes(self.store, 'swift')
        self.addCleanup(self.conf.reset)


class TestStoreAuthV2(TestStoreAuthV1):

    def getConfig(self):
        conf = super(TestStoreAuthV2, self).getConfig()
        conf['swift_store_auth_version'] = '2'
        conf['swift_store_user'] = 'tenant:user1'
        return conf

    def test_v2_with_no_tenant(self):
        uri = "swift://failme:key@auth_address/glance/%s" % (FAKE_UUID)
        loc = location.get_location_from_uri(uri, conf=self.conf)
        self.assertRaises(exceptions.BadStoreUri,
                          self.store.get,
                          loc)

    def test_v2_multi_tenant_location(self):
        conf = self.getConfig()
        conf['swift_store_multi_tenant'] = True
        uri = "swift://auth_address/glance/%s" % (FAKE_UUID)
        loc = location.get_location_from_uri(uri, conf=self.conf)
        self.assertEqual('swift', loc.store_name)


class TestStoreAuthV3(TestStoreAuthV1):

    def getConfig(self):
        conf = super(TestStoreAuthV3, self).getConfig()
        conf['swift_store_auth_version'] = '3'
        conf['swift_store_user'] = 'tenant:user1'
        return conf

    @mock.patch("glance_store._drivers.swift.store.ks_v3")
    @mock.patch("glance_store._drivers.swift.store.ks_session")
    @mock.patch("glance_store._drivers.swift.store.ks_client")
    def test_init_client_single_tenant(self,
                                       mock_client, mock_session, mock_v3):
        """Test that keystone client was initialized correctly"""
        # initialize client
        store = Store(self.conf)
        store.configure()
        uri = "swift://%s:key@auth_address/glance/%s" % (
            self.swift_store_user, FAKE_UUID)
        loc = location.get_location_from_uri(uri, conf=self.conf)
        ctxt = mock.MagicMock()
        store.init_client(location=loc.store_location, context=ctxt)
        # check that keystone was initialized correctly
        tenant = None if store.auth_version == '1' else "tenant"
        username = "tenant:user1" if store.auth_version == '1' else "user1"
        mock_v3.Password.assert_called_once_with(
            auth_url=loc.store_location.swift_url + '/',
            username=username, password="key",
            project_name=tenant,
            project_domain_id='default', project_domain_name=None,
            user_domain_id='default', user_domain_name=None,)
        mock_session.Session.assert_called_once_with(auth=mock_v3.Password())
        mock_client.Client.assert_called_once_with(
            session=mock_session.Session())


class FakeConnection(object):
    def __init__(self, authurl=None, user=None, key=None, retries=5,
                 preauthurl=None, preauthtoken=None, starting_backoff=1,
                 tenant_name=None, os_options=None, auth_version="1",
                 insecure=False, ssl_compression=True, cacert=None):
        if os_options is None:
            os_options = {}

        self.authurl = authurl
        self.user = user
        self.key = key
        self.preauthurl = preauthurl
        self.preauthtoken = preauthtoken
        self.tenant_name = tenant_name
        self.os_options = os_options
        self.auth_version = auth_version
        self.insecure = insecure
        self.cacert = cacert


class TestSingleTenantStoreConnections(base.StoreBaseTest):
    _CONF = cfg.CONF

    def setUp(self):
        super(TestSingleTenantStoreConnections, self).setUp()
        moxfixture = self.useFixture(moxstubout.MoxStubout())

        self.stubs = moxfixture.stubs
        self.stubs.Set(swiftclient, 'Connection', FakeConnection)
        self.store = swift.SingleTenantStore(self.conf)
        self.store.configure()
        specs = {'scheme': 'swift',
                 'auth_or_store_url': 'example.com/v2/',
                 'user': 'tenant:user1',
                 'key': 'key1',
                 'container': 'cont',
                 'obj': 'object'}
        self.location = swift.StoreLocation(specs, self.conf)
        self.addCleanup(self.conf.reset)

    def test_basic_connection(self):
        connection = self.store.get_connection(self.location)
        self.assertEqual('https://example.com/v2/', connection.authurl)
        self.assertEqual('2', connection.auth_version)
        self.assertEqual('user1', connection.user)
        self.assertEqual('tenant', connection.tenant_name)
        self.assertEqual('key1', connection.key)
        self.assertIsNone(connection.preauthurl)
        self.assertFalse(connection.insecure)
        self.assertEqual({'service_type': 'object-store',
                          'endpoint_type': 'publicURL'},
                         connection.os_options)

    def test_connection_with_conf_endpoint(self):
        ctx = mock.MagicMock(user='tenant:user1', tenant='tenant')
        self.config(swift_store_endpoint='https://internal.com')
        self.store.configure()
        connection = self.store.get_connection(self.location, context=ctx)
        self.assertEqual('https://example.com/v2/', connection.authurl)
        self.assertEqual('2', connection.auth_version)
        self.assertEqual('user1', connection.user)
        self.assertEqual('tenant', connection.tenant_name)
        self.assertEqual('key1', connection.key)
        self.assertEqual('https://internal.com', connection.preauthurl)
        self.assertFalse(connection.insecure)
        self.assertEqual({'service_type': 'object-store',
                          'endpoint_type': 'publicURL'},
                         connection.os_options)

    def test_connection_with_conf_endpoint_no_context(self):
        self.config(swift_store_endpoint='https://internal.com')
        self.store.configure()
        connection = self.store.get_connection(self.location)
        self.assertEqual('https://example.com/v2/', connection.authurl)
        self.assertEqual('2', connection.auth_version)
        self.assertEqual('user1', connection.user)
        self.assertEqual('tenant', connection.tenant_name)
        self.assertEqual('key1', connection.key)
        self.assertEqual('https://internal.com', connection.preauthurl)
        self.assertFalse(connection.insecure)
        self.assertEqual({'service_type': 'object-store',
                          'endpoint_type': 'publicURL'},
                         connection.os_options)

    def test_connection_with_no_trailing_slash(self):
        self.location.auth_or_store_url = 'example.com/v2'
        connection = self.store.get_connection(self.location)
        self.assertEqual('https://example.com/v2/', connection.authurl)

    def test_connection_insecure(self):
        self.config(swift_store_auth_insecure=True)
        self.store.configure()
        connection = self.store.get_connection(self.location)
        self.assertTrue(connection.insecure)

    def test_connection_with_auth_v1(self):
        self.config(swift_store_auth_version='1')
        self.store.configure()
        self.location.user = 'auth_v1_user'
        connection = self.store.get_connection(self.location)
        self.assertEqual('1', connection.auth_version)
        self.assertEqual('auth_v1_user', connection.user)
        self.assertIsNone(connection.tenant_name)

    def test_connection_invalid_user(self):
        self.store.configure()
        self.location.user = 'invalid:format:user'
        self.assertRaises(exceptions.BadStoreUri,
                          self.store.get_connection, self.location)

    def test_connection_missing_user(self):
        self.store.configure()
        self.location.user = None
        self.assertRaises(exceptions.BadStoreUri,
                          self.store.get_connection, self.location)

    def test_connection_with_region(self):
        self.config(swift_store_region='Sahara')
        self.store.configure()
        connection = self.store.get_connection(self.location)
        self.assertEqual({'region_name': 'Sahara',
                          'service_type': 'object-store',
                          'endpoint_type': 'publicURL'},
                         connection.os_options)

    def test_connection_with_service_type(self):
        self.config(swift_store_service_type='shoe-store')
        self.store.configure()
        connection = self.store.get_connection(self.location)
        self.assertEqual({'service_type': 'shoe-store',
                          'endpoint_type': 'publicURL'},
                         connection.os_options)

    def test_connection_with_endpoint_type(self):
        self.config(swift_store_endpoint_type='internalURL')
        self.store.configure()
        connection = self.store.get_connection(self.location)
        self.assertEqual({'service_type': 'object-store',
                          'endpoint_type': 'internalURL'},
                         connection.os_options)

    def test_bad_location_uri(self):
        self.store.configure()
        self.location.uri = 'http://bad_uri://'
        self.assertRaises(exceptions.BadStoreUri,
                          self.location.parse_uri,
                          self.location.uri)

    def test_bad_location_uri_invalid_credentials(self):
        self.store.configure()
        self.location.uri = 'swift://bad_creds@uri/cont/obj'
        self.assertRaises(exceptions.BadStoreUri,
                          self.location.parse_uri,
                          self.location.uri)

    def test_bad_location_uri_invalid_object_path(self):
        self.store.configure()
        self.location.uri = 'swift://user:key@uri/cont'
        self.assertRaises(exceptions.BadStoreUri,
                          self.location.parse_uri,
                          self.location.uri)

    def test_ref_overrides_defaults(self):
        self.config(swift_store_auth_version='2',
                    swift_store_user='testuser',
                    swift_store_key='testpass',
                    swift_store_auth_address='testaddress',
                    swift_store_endpoint_type='internalURL',
                    swift_store_config_file='somefile')

        self.store.ref_params = {'ref1': {'auth_address': 'authurl.com',
                                          'auth_version': '3',
                                          'user': 'user:pass',
                                          'user_domain_id': 'default',
                                          'user_domain_name': 'ignored',
                                          'project_domain_id': 'default',
                                          'project_domain_name': 'ignored'}}

        self.store.configure()

        self.assertEqual('user:pass', self.store.user)
        self.assertEqual('3', self.store.auth_version)
        self.assertEqual('authurl.com', self.store.auth_address)
        self.assertEqual('default', self.store.user_domain_id)
        self.assertEqual('ignored', self.store.user_domain_name)
        self.assertEqual('default', self.store.project_domain_id)
        self.assertEqual('ignored', self.store.project_domain_name)

    def test_with_v3_auth(self):
        self.store.ref_params = {'ref1': {'auth_address': 'authurl.com',
                                          'auth_version': '3',
                                          'user': 'user:pass',
                                          'key': 'password',
                                          'user_domain_id': 'default',
                                          'user_domain_name': 'ignored',
                                          'project_domain_id': 'default',
                                          'project_domain_name': 'ignored'}}
        self.store.configure()
        connection = self.store.get_connection(self.location)
        self.assertEqual('3', connection.auth_version)
        self.assertEqual({'service_type': 'object-store',
                          'endpoint_type': 'publicURL',
                          'user_domain_id': 'default',
                          'user_domain_name': 'ignored',
                          'project_domain_id': 'default',
                          'project_domain_name': 'ignored'},
                         connection.os_options)


class TestMultiTenantStoreConnections(base.StoreBaseTest):
    def setUp(self):
        super(TestMultiTenantStoreConnections, self).setUp()
        moxfixture = self.useFixture(moxstubout.MoxStubout())
        self.stubs = moxfixture.stubs
        self.stubs.Set(swiftclient, 'Connection', FakeConnection)
        self.context = mock.MagicMock(
            user='tenant:user1', tenant='tenant', auth_token='0123')
        self.store = swift.MultiTenantStore(self.conf)
        specs = {'scheme': 'swift',
                 'auth_or_store_url': 'example.com',
                 'container': 'cont',
                 'obj': 'object'}
        self.location = swift.StoreLocation(specs, self.conf)
        self.addCleanup(self.conf.reset)

    def test_basic_connection_no_catalog(self):
        self.store.configure()
        connection = self.store.get_connection(self.location,
                                               context=self.context)
        self.assertIsNone(connection.authurl)
        self.assertEqual('1', connection.auth_version)
        self.assertIsNone(connection.user)
        self.assertIsNone(connection.tenant_name)
        self.assertIsNone(connection.key)
        self.assertEqual('https://example.com', connection.preauthurl)
        self.assertEqual('0123', connection.preauthtoken)
        self.assertEqual({}, connection.os_options)

    def test_connection_with_endpoint_from_catalog(self):
        self.store.configure()
        self.context.service_catalog = [
            {
                'endpoint_links': [],
                'endpoints': [
                    {
                        'region': 'RegionOne',
                        'publicURL': 'https://scexample.com',
                    },
                ],
                'type': 'object-store',
                'name': 'Object Storage Service',
            }
        ]
        connection = self.store.get_connection(self.location,
                                               context=self.context)
        self.assertIsNone(connection.authurl)
        self.assertEqual('1', connection.auth_version)
        self.assertIsNone(connection.user)
        self.assertIsNone(connection.tenant_name)
        self.assertIsNone(connection.key)
        self.assertEqual('https://scexample.com', connection.preauthurl)
        self.assertEqual('0123', connection.preauthtoken)
        self.assertEqual({}, connection.os_options)

    def test_connection_with_no_endpoint_found(self):
        self.store.configure()
        self.context.service_catalog = [
            {
                'endpoint_links': [],
                'endpoints': [
                    {
                        'region': 'RegionOne',
                        'publicURL': 'https://scexample.com',
                    },
                ],
                'type': 'object-store',
                'name': 'Object Storage Service',
            }
        ]
        self.store.service_type = 'incorrect-store'
        connection = self.store.get_connection(self.location,
                                               context=self.context)
        self.assertIsNone(connection.authurl)
        self.assertEqual('1', connection.auth_version)
        self.assertIsNone(connection.user)
        self.assertIsNone(connection.tenant_name)
        self.assertIsNone(connection.key)
        self.assertEqual('https://example.com', connection.preauthurl)
        self.assertEqual('0123', connection.preauthtoken)
        self.assertEqual({}, connection.os_options)


def fake_getresponse(self):
    """Stubbing out required private function for
    TestMultiTenantStoreContext.test_download_context
    """
    self.resp.status = self.resp.status_code

    def getheaders():
        return self.resp.headers.items()

    # Return 0 to set 'Content-Length' in swiftclient.client._RetryBody
    def getheader(k, v=None):
        return 0

    self.resp.getheaders = getheaders
    self.resp.getheader = getheader

    return self.resp


class TestMultiTenantStoreContext(base.StoreBaseTest):

    _CONF = cfg.CONF

    def setUp(self):
        """Establish a clean test environment."""
        super(TestMultiTenantStoreContext, self).setUp()
        conf = SWIFT_CONF.copy()

        self.store = Store(self.conf)
        self.config(**conf)
        self.store.configure()
        self.register_store_schemes(self.store, 'swift')
        service_catalog = [
            {
                'endpoint_links': [],
                'endpoints': [
                    {
                        'region': 'RegionOne',
                        'publicURL': 'http://127.0.0.1:0',
                    },
                ],
                'type': 'object-store',
                'name': 'Object Storage Service',
            }
        ]
        self.ctx = mock.MagicMock(
            service_catalog=service_catalog, user='tenant:user1',
            tenant='tenant', auth_token='0123')
        self.addCleanup(self.conf.reset)

    @requests_mock.mock()
    def test_download_context(self, m):
        """Verify context (ie token) is passed to swift on download."""
        moxfixture = self.useFixture(moxstubout.MoxStubout())
        stubs = moxfixture.stubs
        stubs.Set(swiftclient.client.HTTPConnection,
                  'getresponse', fake_getresponse)
        self.config(swift_store_multi_tenant=True)
        store = Store(self.conf)
        store.configure()
        uri = "swift+http://127.0.0.1/glance_123/123"
        loc = location.get_location_from_uri(uri, conf=self.conf)
<<<<<<< HEAD
        m.get("http://127.0.0.1/glance_123/123")

=======
        m.get("http://127.0.0.1/glance_123/123",
              headers={'Content-Length': '0'})
>>>>>>> 728b45d4
        store.get(loc, context=self.ctx)
        self.assertEqual(b'0123', m.last_request.headers['X-Auth-Token'])

    @requests_mock.mock()
    def test_upload_context(self, m):
        """Verify context (ie token) is passed to swift on upload."""
        head_req = m.head("http://127.0.0.1/glance_123",
                          text='Some data',
                          status_code=201)
        put_req = m.put("http://127.0.0.1/glance_123/123")

        self.config(swift_store_multi_tenant=True)
        store = Store(self.conf)
        store.configure()
        content = b'Some data'
        pseudo_file = six.BytesIO(content)
        store.add('123', pseudo_file, len(content),
                  context=self.ctx)
        self.assertEqual(b'0123',
                         head_req.last_request.headers['X-Auth-Token'])
        self.assertEqual(b'0123',
                         put_req.last_request.headers['X-Auth-Token'])


class TestCreatingLocations(base.StoreBaseTest):
    _CONF = cfg.CONF

    def setUp(self):
        super(TestCreatingLocations, self).setUp()
        moxfixture = self.useFixture(moxstubout.MoxStubout())
        self.stubs = moxfixture.stubs
        conf = copy.deepcopy(SWIFT_CONF)
        self.store = Store(self.conf)
        self.config(**conf)
        moves.reload_module(swift)
        self.addCleanup(self.conf.reset)

        service_catalog = [
            {
                'endpoint_links': [],
                'endpoints': [
                    {
                        'adminURL': 'https://some_admin_endpoint',
                        'region': 'RegionOne',
                        'internalURL': 'https://some_internal_endpoint',
                        'publicURL': 'https://some_endpoint',
                    },
                ],
                'type': 'object-store',
                'name': 'Object Storage Service',
            }
        ]
        self.ctxt = mock.MagicMock(user='user', tenant='tenant',
                                   auth_token='123',
                                   service_catalog=service_catalog)

    def test_single_tenant_location(self):
        conf = copy.deepcopy(SWIFT_CONF)
        conf['swift_store_container'] = 'container'
        conf_file = "glance-swift.conf"
        self.swift_config_file = self.copy_data_file(conf_file, self.test_dir)
        conf.update({'swift_store_config_file': self.swift_config_file})
        conf['default_swift_reference'] = 'ref1'
        self.config(**conf)
        moves.reload_module(swift)

        store = swift.SingleTenantStore(self.conf)
        store.configure()
        location = store.create_location('image-id')
        self.assertEqual('swift+https', location.scheme)
        self.assertEqual('https://example.com', location.swift_url)
        self.assertEqual('container', location.container)
        self.assertEqual('image-id', location.obj)
        self.assertEqual('tenant:user1', location.user)
        self.assertEqual('key1', location.key)

    def test_single_tenant_location_http(self):
        conf_file = "glance-swift.conf"
        test_dir = self.useFixture(fixtures.TempDir()).path
        self.swift_config_file = self.copy_data_file(conf_file, test_dir)
        self.config(swift_store_container='container',
                    default_swift_reference='ref2',
                    swift_store_config_file=self.swift_config_file)

        store = swift.SingleTenantStore(self.conf)
        store.configure()
        location = store.create_location('image-id')
        self.assertEqual('swift+http', location.scheme)
        self.assertEqual('http://example.com', location.swift_url)

    def test_multi_tenant_location(self):
        self.config(swift_store_container='container')
        store = swift.MultiTenantStore(self.conf)
        store.configure()
        location = store.create_location('image-id', context=self.ctxt)
        self.assertEqual('swift+https', location.scheme)
        self.assertEqual('https://some_endpoint', location.swift_url)
        self.assertEqual('container_image-id', location.container)
        self.assertEqual('image-id', location.obj)
        self.assertIsNone(location.user)
        self.assertIsNone(location.key)

    def test_multi_tenant_location_http(self):
        store = swift.MultiTenantStore(self.conf)
        store.configure()
        self.ctxt.service_catalog[0]['endpoints'][0]['publicURL'] = \
            'http://some_endpoint'
        location = store.create_location('image-id', context=self.ctxt)
        self.assertEqual('swift+http', location.scheme)
        self.assertEqual('http://some_endpoint', location.swift_url)

    def test_multi_tenant_location_with_region(self):
        self.config(swift_store_region='WestCarolina')
        store = swift.MultiTenantStore(self.conf)
        store.configure()
        self.ctxt.service_catalog[0]['endpoints'][0]['region'] = 'WestCarolina'
        self.assertEqual('https://some_endpoint',
                         store._get_endpoint(self.ctxt))

    def test_multi_tenant_location_custom_service_type(self):
        self.config(swift_store_service_type='toy-store')
        self.ctxt.service_catalog[0]['type'] = 'toy-store'
        store = swift.MultiTenantStore(self.conf)
        store.configure()
        store._get_endpoint(self.ctxt)
        self.assertEqual('https://some_endpoint',
                         store._get_endpoint(self.ctxt))

    def test_multi_tenant_location_custom_endpoint_type(self):
        self.config(swift_store_endpoint_type='internalURL')
        store = swift.MultiTenantStore(self.conf)
        store.configure()
        self.assertEqual('https://some_internal_endpoint',
                         store._get_endpoint(self.ctxt))


class TestChunkReader(base.StoreBaseTest):
    _CONF = cfg.CONF

    def setUp(self):
        super(TestChunkReader, self).setUp()
        conf = copy.deepcopy(SWIFT_CONF)
        Store(self.conf)
        self.config(**conf)

    def test_read_all_data(self):
        """
        Replicate what goes on in the Swift driver with the
        repeated creation of the ChunkReader object
        """
        CHUNKSIZE = 100
        checksum = hashlib.md5()
        data_file = tempfile.NamedTemporaryFile()
        data_file.write(b'*' * units.Ki)
        data_file.flush()
        infile = open(data_file.name, 'rb')
        bytes_read = 0
        while True:
            cr = swift.ChunkReader(infile, checksum, CHUNKSIZE)
            chunk = cr.read(CHUNKSIZE)
            if len(chunk) == 0:
                self.assertEqual(True, cr.is_zero_size)
                break
            bytes_read += len(chunk)
        self.assertEqual(units.Ki, bytes_read)
        self.assertEqual('fb10c6486390bec8414be90a93dfff3b',
                         cr.checksum.hexdigest())
        data_file.close()
        infile.close()

    def test_read_zero_size_data(self):
        """
        Replicate what goes on in the Swift driver with the
        repeated creation of the ChunkReader object
        """
        CHUNKSIZE = 100
        checksum = hashlib.md5()
        data_file = tempfile.NamedTemporaryFile()
        infile = open(data_file.name, 'rb')
        bytes_read = 0
        while True:
            cr = swift.ChunkReader(infile, checksum, CHUNKSIZE)
            chunk = cr.read(CHUNKSIZE)
            if len(chunk) == 0:
                break
            bytes_read += len(chunk)
        self.assertEqual(True, cr.is_zero_size)
        self.assertEqual(0, bytes_read)
        self.assertEqual('d41d8cd98f00b204e9800998ecf8427e',
                         cr.checksum.hexdigest())
        data_file.close()
        infile.close()


class TestMultipleContainers(base.StoreBaseTest):
    _CONF = cfg.CONF

    def setUp(self):
        super(TestMultipleContainers, self).setUp()
        self.config(swift_store_multiple_containers_seed=3)
        self.store = swift.SingleTenantStore(self.conf)
        self.store.configure()

    def test_get_container_name_happy_path_with_seed_three(self):

        test_image_id = 'fdae39a1-bac5-4238-aba4-69bcc726e848'
        actual = self.store.get_container_name(test_image_id,
                                               'default_container')
        expected = 'default_container_fda'
        self.assertEqual(expected, actual)

    def test_get_container_name_with_negative_seed(self):
        self.config(swift_store_multiple_containers_seed=-1)
        self.store = swift.SingleTenantStore(self.conf)

        test_image_id = 'random_id'
        self.assertRaises(exceptions.BadStoreConfiguration,
                          self.store.get_container_name, test_image_id,
                          'default_container')

    def test_get_container_name_with_seed_beyond_max(self):
        self.config(swift_store_multiple_containers_seed=33)
        self.store = swift.SingleTenantStore(self.conf)

        test_image_id = 'random_id'
        self.assertRaises(exceptions.BadStoreConfiguration,
                          self.store.get_container_name, test_image_id,
                          'default_container')

    def test_get_container_name_with_max_seed(self):
        self.config(swift_store_multiple_containers_seed=32)
        self.store = swift.SingleTenantStore(self.conf)

        test_image_id = 'fdae39a1-bac5-4238-aba4-69bcc726e848'
        actual = self.store.get_container_name(test_image_id,
                                               'default_container')
        expected = 'default_container_' + test_image_id
        self.assertEqual(expected, actual)

    def test_get_container_name_with_dash(self):
        self.config(swift_store_multiple_containers_seed=10)
        self.store = swift.SingleTenantStore(self.conf)

        test_image_id = 'fdae39a1-bac5-4238-aba4-69bcc726e848'
        actual = self.store.get_container_name(test_image_id,
                                               'default_container')
        expected = 'default_container_' + 'fdae39a1-ba'
        self.assertEqual(expected, actual)

    def test_get_container_name_with_min_seed(self):
        self.config(swift_store_multiple_containers_seed=1)
        self.store = swift.SingleTenantStore(self.conf)

        test_image_id = 'fdae39a1-bac5-4238-aba4-69bcc726e848'
        actual = self.store.get_container_name(test_image_id,
                                               'default_container')
        expected = 'default_container_' + 'f'
        self.assertEqual(expected, actual)

    def test_get_container_name_with_multiple_containers_turned_off(self):
        self.config(swift_store_multiple_containers_seed=0)
        self.store.configure()

        test_image_id = 'random_id'
        actual = self.store.get_container_name(test_image_id,
                                               'default_container')
        expected = 'default_container'
        self.assertEqual(expected, actual)<|MERGE_RESOLUTION|>--- conflicted
+++ resolved
@@ -141,11 +141,7 @@
             raise swiftclient.ClientException(msg,
                                               http_status=http_client.CONFLICT)
 
-<<<<<<< HEAD
-    def fake_get_object(url, token, container, name='noexist', **kwargs):
-=======
     def fake_get_object(conn, container, name, **kwargs):
->>>>>>> 728b45d4
         # GET returns the tuple (list of headers, file object)
         fixture_key = "%s/%s" % (container, name)
         if fixture_key not in fixture_headers:
@@ -1672,13 +1668,8 @@
         store.configure()
         uri = "swift+http://127.0.0.1/glance_123/123"
         loc = location.get_location_from_uri(uri, conf=self.conf)
-<<<<<<< HEAD
-        m.get("http://127.0.0.1/glance_123/123")
-
-=======
         m.get("http://127.0.0.1/glance_123/123",
               headers={'Content-Length': '0'})
->>>>>>> 728b45d4
         store.get(loc, context=self.ctx)
         self.assertEqual(b'0123', m.last_request.headers['X-Auth-Token'])
 
